--- conflicted
+++ resolved
@@ -1,15 +1,8 @@
 package eu.ibagroup.easyrpa.openframework.googlesheets;
 
-
-<<<<<<< HEAD
 import com.google.api.services.sheets.v4.model.CellData;
 import com.google.api.services.sheets.v4.model.RowData;
 import eu.ibagroup.easyrpa.openframework.googlesheets.internal.GSheetElementsCache;
-=======
-import com.google.api.services.sheets.v4.model.*;
-import eu.ibagroup.easyrpa.openframework.googlesheets.internal.GSpreadsheetDocumentElementsCache;
->>>>>>> 0a2a7903
-
 import java.util.ArrayList;
 import java.util.Iterator;
 import java.util.List;
@@ -93,7 +86,6 @@
         cell.setValue(value);
     }
 
-<<<<<<< HEAD
     public void setValue(List<RowData> rowDataList) {
         boolean isSessionHasBeenOpened = false;
         try {
@@ -107,47 +99,6 @@
         } finally {
             if (isSessionHasBeenOpened) {
                 GSessionManager.closeSession(getDocument());
-=======
-    public List<Request> setValuesInOneTransaction(List<?> rowDataList) {
-        String sessionId = getDocument().generateNewSessionId();
-        getDocument().openSessionIfRequired(sessionId);
-        if (rowDataList != null && !rowDataList.isEmpty()) {
-            int i = 0;
-            for (Object currentCellValue : rowDataList) {
-                Cell cell = new Cell(parent, rowIndex, this.getFirstCellIndex() + i);
-                requests.addAll(cell.setValue(currentCellValue));
-                i++;
-            }
-        }
-        getDocument().closeSessionIfRequired(sessionId, requests);
-        return requests;
-    }
-
-    public List<Request> setFormulasInOneTransaction(List<String> rowDataList) {
-        String sessionId = getDocument().generateNewSessionId();
-        getDocument().openSessionIfRequired(sessionId);
-        if (rowDataList != null && !rowDataList.isEmpty()) {
-            int i = 0;
-            for (String currentCellValue : rowDataList) {
-                Cell cell = new Cell(parent, rowIndex, this.getFirstCellIndex() + i);
-                requests.addAll(cell.setFormula(currentCellValue));
-                i++;
-            }
-        }
-        getDocument().closeSessionIfRequired(sessionId, requests);
-        return requests;
-    }
-
-    public List<Request> setStylesInOneTransaction(List<GSheetCellStyle> rowDataList) {
-        String sessionId = getDocument().generateNewSessionId();
-        getDocument().openSessionIfRequired(sessionId);
-        if (rowDataList != null && !rowDataList.isEmpty()) {
-            int i = 0;
-            for (GSheetCellStyle currentCellValue : rowDataList) {
-                Cell cell = new Cell(parent, rowIndex, this.getFirstCellIndex() + i);
-                requests.addAll(cell.setStyle(currentCellValue));
-                i++;
->>>>>>> 0a2a7903
             }
         }
     }
@@ -259,17 +210,9 @@
 
     public int getFirstCellIndex() {
         List<CellData> row = getGSheetRow().getValues();
-<<<<<<< HEAD
         for (int i = 0; i < row.size(); i++) {
             if (row.get(i).getUserEnteredValue() != null) {
                 return i;
-=======
-        if (row != null) {
-            for (int i = 0; i < row.size(); i++) {
-                if (row.get(i).getUserEnteredValue() != null) {
-                    return i;
-                }
->>>>>>> 0a2a7903
             }
         }
         return 0;
