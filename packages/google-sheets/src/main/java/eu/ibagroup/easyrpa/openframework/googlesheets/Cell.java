package eu.ibagroup.easyrpa.openframework.googlesheets;

<<<<<<< HEAD
import com.google.api.services.sheets.v4.model.*;
import eu.ibagroup.easyrpa.openframework.googlesheets.internal.GSpreadsheetDocumentElementsCache;
=======
import com.google.api.services.sheets.v4.model.CellData;
import com.google.api.services.sheets.v4.model.CellFormat;
import com.google.api.services.sheets.v4.model.ExtendedValue;
import com.google.api.services.sheets.v4.model.NumberFormat;
>>>>>>> 374ef927
import eu.ibagroup.easyrpa.openframework.googlesheets.style.GSheetCellStyle;

import java.text.SimpleDateFormat;
import java.util.Date;

public class Cell {

    private static final String DATE_TYPE = "DATE";

    private static final String NUMBER_TYPE = "NUMBER";

    private static final String DEFAULT_DATE_FORMAT = "dd.MM.yyyy";

    private String id;

    private Sheet parent;

    private String documentId;

    private int sheetIndex;

    private int rowIndex;

    private int columnIndex;

    protected Cell(Sheet parent, int rowIndex, int columnIndex) {
        this.parent = parent;
        this.documentId = parent.getDocument().getId();
        this.sheetIndex = parent.getIndex();
        this.rowIndex = rowIndex;
        this.columnIndex = columnIndex;
        this.id = this.sheetIndex + "|" + this.rowIndex + "|" + this.columnIndex;
    }

    public SpreadsheetDocument getDocument() {
        return parent.getDocument();
    }

    public Sheet getSheet() {
        return parent;
    }

    public int getRowIndex() {
        return rowIndex;
    }

    public int getColumnIndex() {
        return columnIndex;
    }

    public CellRef getReference() {
        return new CellRef(rowIndex, columnIndex);
    }

    public void setStyle(GSheetCellStyle newStyle) {
        newStyle.applyTo(this, getDocument());
    }

    public GSheetCellStyle getStyle() {
        return new GSheetCellStyle(this);
    }

    public Object getValue() {
        return getValue(Object.class);
    }

    @SuppressWarnings("unchecked")
    public <T> T getValue(Class<T> valueType) {
        if (String.class.isAssignableFrom(valueType)) {
            return (T) getValueAsString();
        } else if (Number.class.isAssignableFrom(valueType)) {
            return (T) getValueAsNumeric();
        }
        return (T) getTypedValue();
    }

    public void setValue(Object value) {
        boolean isSessionHasBeenOpened = false;
        try {
            if (!GSessionManager.isSessionOpened(getDocument())) {
                GSessionManager.openSession(getDocument());
                isSessionHasBeenOpened = true;
            }

            CellData googleCell = getGCell();
            if (value == null) {
                // poiCell.setBlank(); //todo check

            } else if (value instanceof Date) {
                SimpleDateFormat formatter = new SimpleDateFormat("dd.MM.yyyy");
                googleCell.setUserEnteredValue(new ExtendedValue().setStringValue(formatter.format((Date) value)));
                googleCell.setUserEnteredFormat(
                        new CellFormat().setNumberFormat(
                                new NumberFormat().setType("DATE").setPattern("dd.MM.yyyy")
                        )
                );

            } else if (value instanceof Double) {
                googleCell.setUserEnteredValue(new ExtendedValue().setNumberValue((Double) value));
                googleCell.setUserEnteredFormat(
                        new CellFormat().setNumberFormat(
                                new NumberFormat().setType("NUMBER")
                        )
                );
            } else if (value instanceof Boolean) {
                googleCell.setUserEnteredValue(new ExtendedValue().setBoolValue((Boolean) value));

            } else if (value instanceof String && value.toString().startsWith("=")) {
                googleCell.setUserEnteredValue(new ExtendedValue().setFormulaValue((String) value));

            } else {
                googleCell.setUserEnteredValue(new ExtendedValue().setStringValue(value.toString()));
            }
            GSessionManager.getSession(getDocument()).addCellValueRequest(this, googleCell, getDocument());
        } finally {
            if (isSessionHasBeenOpened) {
                GSessionManager.closeSession(getDocument());
            }
        }
    }

    public boolean isEmpty() {
        CellData googleCell = getGCell();
        ExtendedValue value = googleCell.getUserEnteredValue();
        if (value.isEmpty())
            return true;
        //getFormulaEvaluate??

        return value.getNumberValue() == null && value.getFormulaValue() == null && value.getBoolValue() == null
                && value.getStringValue() == null && value.getErrorValue() == null;
    }

    public boolean hasFormula() {
        return getGCell().getUserEnteredValue().getFormulaValue() != null;
    }

    public String getFormula() {
        return getGCell().getUserEnteredValue().getFormulaValue();
    }

    public void setFormula(String newCellFormula) {
        boolean isSessionHasBeenOpened = false;
        try {
            if (!GSessionManager.isSessionOpened(getDocument())) {
                GSessionManager.openSession(getDocument());
                isSessionHasBeenOpened = true;
            }
            GSessionManager.getSession(getDocument()).addCellFormulaRequest(this, getGCell(), newCellFormula, getDocument());
        } finally {
            if (isSessionHasBeenOpened) {
                GSessionManager.closeSession(getDocument());
            }
        }
    }

    public CellData getGCell() {
       return GSpreadsheetDocumentElementsCache.getGCell(documentId, id, sheetIndex, rowIndex, columnIndex);
    }

    private Object getTypedValue() {
        CellData googleCell = getGCell();
        if (googleCell == null || googleCell.size() == 0) {
            return null;
        }
        Object value = null;
        ExtendedValue extendedValue = googleCell.getUserEnteredValue();

        if (extendedValue != null) {
            if (extendedValue.getNumberValue() != null) {
                value = extendedValue.getNumberValue();
            } else if (extendedValue.getFormulaValue() != null && !extendedValue.getFormulaValue().isEmpty()) {
                value = googleCell.getFormattedValue();
            } else if (extendedValue.getBoolValue() != null) {
                value = extendedValue.getBoolValue();
            } else if (!extendedValue.getStringValue().isEmpty()) {
                value = extendedValue.getStringValue();
            } else if (!extendedValue.getErrorValue().isEmpty()) {
                value = extendedValue.getErrorValue().getMessage();
            } else {
                value = extendedValue.toString();
            }
        } else {
            value = "";
        }
        return value;
    }

    private String getValueAsString() {
        CellData googleCell = getGCell();
        if (googleCell == null || googleCell.size() == 0) {
            return "";
        }
        ExtendedValue extendedValue = googleCell.getUserEnteredValue();
        if (extendedValue == null) {
            return "";
        }

        if (extendedValue.getNumberValue() != null) {
            return extendedValue.getNumberValue().toString();
        } else if (extendedValue.getFormulaValue() != null && !extendedValue.getFormulaValue().isEmpty()) {
            return googleCell.getFormattedValue();
        } else if (extendedValue.getBoolValue() != null) {
            return extendedValue.getBoolValue().toString();
        } else if (!extendedValue.getStringValue().isEmpty()) {
            return extendedValue.getStringValue();
        } else if (!extendedValue.getErrorValue().isEmpty()) {
            return extendedValue.getErrorValue().getMessage();
        }
        return extendedValue.getStringValue();
    }

    private Double getValueAsNumeric() {
        CellData googleCell = getGCell();
        if (googleCell == null || googleCell.size() == 0) {
            return null;
        }

        if (hasFormula()) {
            return googleCell.getEffectiveValue().getNumberValue();
        } else {
            return googleCell.getUserEnteredValue().getNumberValue();
        }
    }
}<|MERGE_RESOLUTION|>--- conflicted
+++ resolved
@@ -1,14 +1,8 @@
 package eu.ibagroup.easyrpa.openframework.googlesheets;
 
-<<<<<<< HEAD
-import com.google.api.services.sheets.v4.model.*;
-import eu.ibagroup.easyrpa.openframework.googlesheets.internal.GSpreadsheetDocumentElementsCache;
-=======
 import com.google.api.services.sheets.v4.model.CellData;
-import com.google.api.services.sheets.v4.model.CellFormat;
 import com.google.api.services.sheets.v4.model.ExtendedValue;
 import com.google.api.services.sheets.v4.model.NumberFormat;
->>>>>>> 374ef927
 import eu.ibagroup.easyrpa.openframework.googlesheets.style.GSheetCellStyle;
 
 import java.text.SimpleDateFormat;
@@ -95,24 +89,22 @@
 
             CellData googleCell = getGCell();
             if (value == null) {
-                // poiCell.setBlank(); //todo check
-
+                googleCell.setUserEnteredValue(new ExtendedValue().setStringValue(""));
             } else if (value instanceof Date) {
-                SimpleDateFormat formatter = new SimpleDateFormat("dd.MM.yyyy");
+                NumberFormat format = getStyle().getNumberFormat();
+                if (!format.getType().equals(DATE_TYPE)) {
+                    format.setType(DATE_TYPE);
+                    format.setPattern(DEFAULT_DATE_FORMAT);
+                }
+                SimpleDateFormat formatter = new SimpleDateFormat(format.getPattern());
                 googleCell.setUserEnteredValue(new ExtendedValue().setStringValue(formatter.format((Date) value)));
-                googleCell.setUserEnteredFormat(
-                        new CellFormat().setNumberFormat(
-                                new NumberFormat().setType("DATE").setPattern("dd.MM.yyyy")
-                        )
-                );
 
             } else if (value instanceof Double) {
                 googleCell.setUserEnteredValue(new ExtendedValue().setNumberValue((Double) value));
-                googleCell.setUserEnteredFormat(
-                        new CellFormat().setNumberFormat(
-                                new NumberFormat().setType("NUMBER")
-                        )
-                );
+                NumberFormat format = getStyle().getNumberFormat();
+                if (format.getType() == null || !format.getType().equals(NUMBER_TYPE)) {
+                    format.setType(NUMBER_TYPE);
+                }
             } else if (value instanceof Boolean) {
                 googleCell.setUserEnteredValue(new ExtendedValue().setBoolValue((Boolean) value));
 
@@ -156,6 +148,8 @@
                 GSessionManager.openSession(getDocument());
                 isSessionHasBeenOpened = true;
             }
+            getGCell()
+                    .setUserEnteredValue(new ExtendedValue().setFormulaValue(newCellFormula)));
             GSessionManager.getSession(getDocument()).addCellFormulaRequest(this, getGCell(), newCellFormula, getDocument());
         } finally {
             if (isSessionHasBeenOpened) {
@@ -165,7 +159,7 @@
     }
 
     public CellData getGCell() {
-       return GSpreadsheetDocumentElementsCache.getGCell(documentId, id, sheetIndex, rowIndex, columnIndex);
+        return GSpreadsheetDocumentElementsCache.getGCell(documentId, id, sheetIndex, rowIndex, columnIndex);
     }
 
     private Object getTypedValue() {
