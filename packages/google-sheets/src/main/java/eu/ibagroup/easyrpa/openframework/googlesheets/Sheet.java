--- conflicted
+++ resolved
@@ -4,16 +4,8 @@
 import eu.ibagroup.easyrpa.openframework.googlesheets.constants.InsertMethod;
 import eu.ibagroup.easyrpa.openframework.googlesheets.constants.MatchMethod;
 import eu.ibagroup.easyrpa.openframework.googlesheets.exceptions.SheetNameAlreadyExist;
-<<<<<<< HEAD
 import eu.ibagroup.easyrpa.openframework.googlesheets.internal.GSpreadsheetDocumentElementsCache;
-import eu.ibagroup.easyrpa.openframework.googlesheets.style.GSheetCellStyle;
 import eu.ibagroup.easyrpa.openframework.googlesheets.utils.GSheetUtils;
-=======
-import eu.ibagroup.easyrpa.openframework.googlesheets.internal.GSheetElementsCache;
-import eu.ibagroup.easyrpa.openframework.googlesheets.style.GSheetCellStyle;
-import org.apache.poi.ss.util.CellRangeAddress;
-
->>>>>>> 374ef927
 
 import java.io.IOException;
 import java.util.ArrayList;
@@ -31,8 +23,7 @@
     private List<Request> requests = new ArrayList<>();
 
     private String documentId;
-
-
+    
     public Sheet(SpreadsheetDocument parent, int sheetIndex) {
         this.sheetIndex = sheetIndex;
         this.parent = parent;
@@ -45,7 +36,7 @@
     }
 
     public String getName() {
-        return getGSheet().getProperties().getTitle();
+        return getGSheet().getProperties().getTitle();// посмотреть в какой момент добавлять в кэш
     }
 
     public int getId() {
@@ -57,7 +48,7 @@
     }
 
     public int getIndex() {
-        return getGSheet().getProperties().getIndex();
+        return sheetIndex;
     }
 
     public void rename(String name) {
@@ -77,7 +68,6 @@
     }
 
     public GridData getData() {
-        //why google sheet has list of grid data
         return getGSheet().getData().get(0);
     }
 
@@ -160,11 +150,7 @@
     }
 
     public List<List<Object>> getRange(int startRow, int startCol, int endRow, int endCol) {
-        return getRange(startRow, startCol, endRow, endCol, Object.class);
-    }
-
-    public <T> List<List<T>> getRange(int startRow, int startCol, int endRow, int endCol, Class<T> valueType) {
-        List<List<T>> data = new ArrayList<>();
+        List<List<Object>> data = new ArrayList<>();
 
         if (startRow < 0 || startCol < 0 || endRow < 0 || endCol < 0) {
             return data;
@@ -176,9 +162,9 @@
         int c2 = Math.max(startCol, endCol);
 
         for (int row = r1; row <= r2; row++) {
-            List<T> rowList = new ArrayList<>();
+            List<Object> rowList = new ArrayList<>();
             for (int col = c1; col <= c2; col++) {
-                rowList.add(getValue(row, col, valueType));
+                rowList.add(getValue(row, col));
             }
             data.add(rowList);
         }
@@ -564,8 +550,7 @@
             sheet.getData().add(new GridData()
                     .setStartColumn(0)
                     .setStartRow(0)
-                    .setRowData(new ArrayList<>())
-            );
+                    .setRowData(new ArrayList<>()));
         }
         return sheet;
     }
@@ -752,6 +737,12 @@
         }
     }
 
+    public <T> Table<T> insertTable(int startRow, int startCol, List<T> records) throws IOException {
+        return startRow >= 0 && startCol >= 0 && records != null && records.size() > 0
+                ? new Table<T>(this, startRow, startCol, records)
+                : null;
+    }
+
     private List<GridRange> getMergeList() {
         List<GridRange> merges = getGSheet().getMerges();
         return merges == null ? new ArrayList<>() : merges;
