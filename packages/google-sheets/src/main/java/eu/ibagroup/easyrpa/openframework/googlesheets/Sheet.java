package eu.ibagroup.easyrpa.openframework.googlesheets;

import com.google.api.services.sheets.v4.model.*;
import eu.ibagroup.easyrpa.openframework.googlesheets.constants.InsertMethod;
import eu.ibagroup.easyrpa.openframework.googlesheets.constants.MatchMethod;
import eu.ibagroup.easyrpa.openframework.googlesheets.exceptions.SheetNameAlreadyExist;
<<<<<<< HEAD
import eu.ibagroup.easyrpa.openframework.googlesheets.internal.GSpreadsheetDocumentElementsCache;
=======
import eu.ibagroup.easyrpa.openframework.googlesheets.internal.GSheetElementsCache;
import org.apache.poi.ss.util.CellRangeAddress;
>>>>>>> cdeb12ea

import java.io.IOException;
import java.util.ArrayList;
import java.util.Collections;
import java.util.Iterator;
import java.util.List;
import java.util.stream.Collectors;

public class Sheet implements Iterable<Row> {

    private SpreadsheetDocument parent;

    private int sheetIndex;

    private List<Request> requests = new ArrayList<>();


    protected Sheet(SpreadsheetDocument parent, int sheetIndex) {
        this.sheetIndex = sheetIndex;
        this.parent = parent;
    }

    public String getName() {
        return getGSheet().getProperties().getTitle();
    }

    public int getId() {
        return getGSheet().getProperties().getSheetId();
    }

    public SpreadsheetDocument getDocument() {
        return parent;
    }

    public int getIndex() {
        return getGSheet().getProperties().getIndex();
    }

    public void rename(String name) {
        if (parent.getSheetNames().stream().anyMatch(name::equalsIgnoreCase)) {
            throw new SheetNameAlreadyExist("Name already defined in this scope");
        }

        //googleSheet.getProperties().setTitle(name);
        getGSheet().getProperties().setTitle(name);

        parent.getRequests().add(new Request().setUpdateSheetProperties(
                new UpdateSheetPropertiesRequest()
                        .setProperties(getGSheet().getProperties()) //опять же getGsheet не работает
                        //.setProperties(googleSheet.getProperties())
                        .setFields("*")
        ));
    }

    public GridData getData() {
        //why google sheet has list of grid data
        return getGSheet().getData().get(0);
    }

    public Cell getCell(String cellRef) {
        CellRef ref = new CellRef(cellRef);
        return getCell(ref.getRow(), ref.getCol());
    }

    public Cell getCell(int rowIndex, int colIndex) {
        Row row = getRow(rowIndex);
//      TODO Decide colIndex or colIndex-1 is correct value
//        return row != null ? row.getCell(colIndex) : null;
        return row != null ? row.getCell(colIndex - 1) : null;
    }

    public Cell findCell(String value) {
        return findCell(MatchMethod.EXACT, value);
    }

    public Cell findCell(MatchMethod matchMethod, String value) {
        if (matchMethod == null) {
            matchMethod = MatchMethod.EXACT;
        }
        for (Row row : this) {
            for (Cell cell : row) {
                if (matchMethod.match(cell.getValue(String.class), value)) {
                    return cell;
                }
            }
        }
        return null;
    }

    public Object getValue(String cellRef) {
        CellRef ref = new CellRef(cellRef);
        return getValue(ref.getRow(), ref.getCol(), Object.class);
    }

    public <T> T getValue(String cellRef, Class<T> valueType) {
        CellRef ref = new CellRef(cellRef);
        return getValue(ref.getRow(), ref.getCol(), valueType);
    }

    public Object getValue(int rowIndex, int colIndex) {
        return getValue(rowIndex, colIndex, Object.class);
    }

    public <T> T getValue(int rowIndex, int colIndex, Class<T> valueType) {
        Cell cell = getCell(rowIndex, colIndex);
        return cell != null ? cell.getValue(valueType) : null;
    }

    public void setValue(String cellRef, Object value) {
        CellRef ref = new CellRef(cellRef);
        setValue(ref.getRow(), ref.getCol(), value);
    }

    public void setValue(int rowIndex, int colIndex, Object value) {
        if (rowIndex >= 0 && colIndex >= 0) {
            Row row = getRow(rowIndex);
            if (row == null) {
                row = createRow(rowIndex);
            }
            row.setValue(colIndex, value);
        }
    }

    public List<Request> setValueInOneTransaction(List<List<?>> rangeData) {
        String sessionId = parent.generateNewSessionId();
        parent.openSessionIfRequired(sessionId);
        if (rangeData != null && !rangeData.isEmpty()) {
            int i = 0;
            for (List<?> currentRowData : rangeData) {
                if (currentRowData != null && !currentRowData.isEmpty()) {
                    Row row = new Row(this, i);
                    requests.addAll(row.setValuesInOneTransaction(currentRowData));
                    i++;
                }
            }
        }
        parent.closeSessionIfRequired(sessionId, requests);
        return requests;
    }

    public List<Request> setFormulasInOneTransaction(List<List<String>> rangeData) {
        String sessionId = parent.generateNewSessionId();
        parent.openSessionIfRequired(sessionId);
        if (rangeData != null && !rangeData.isEmpty()) {
            int i = 0;
            for (List<String> currentRowData : rangeData) {
                if (currentRowData != null && !currentRowData.isEmpty()) {
                    Row row = new Row(this, i);
                    requests.addAll(row.setFormulasInOneTransaction(currentRowData));
                    i++;
                }
            }
        }
        parent.closeSessionIfRequired(sessionId, requests);
        return requests;
    }

    public List<Request> setStylesInOneTransaction(List<List<GSheetCellStyle>> rangeData) {
        String sessionId = parent.generateNewSessionId();
        parent.openSessionIfRequired(sessionId);
        if (rangeData != null && !rangeData.isEmpty()) {
            int i = 0;
            for (List<GSheetCellStyle> currentRowData : rangeData) {
                if (currentRowData != null && !currentRowData.isEmpty()) {
                    Row row = new Row(this, i);
                    requests.addAll(row.setStylesInOneTransaction(currentRowData));
                    i++;
                }
            }
        }
        parent.closeSessionIfRequired(sessionId, requests);
        return requests;
    }

    public List<Request> setValueInOneTransactionByColumns(List<List<?>> rangeData) {
        String sessionId = parent.generateNewSessionId();
        parent.openSessionIfRequired(sessionId);
        if (rangeData != null && !rangeData.isEmpty()) {
            int i = 0;
            for (List<?> currentColumnData : rangeData) {
                if (currentColumnData != null && !currentColumnData.isEmpty()) {
                    Column column = new Column(this, i);
                    requests.addAll(column.setValuesInOneTransaction(currentColumnData));
                    i++;
                }
            }
        }
        parent.closeSessionIfRequired(sessionId, requests);
        return requests;
    }

    public List<Request> setFormulasInOneTransactionByColumns(List<List<String>> rangeData) {
        String sessionId = parent.generateNewSessionId();
        parent.openSessionIfRequired(sessionId);
        if (rangeData != null && !rangeData.isEmpty()) {
            int i = 0;
            for (List<String> currentColumnData : rangeData) {
                if (currentColumnData != null && !currentColumnData.isEmpty()) {
                    Column column = new Column(this, i);
                    requests.addAll(column.setFormulasInOneTransaction(currentColumnData));
                    i++;
                }
            }
        }
        parent.closeSessionIfRequired(sessionId, requests);
        return requests;
    }

    public List<Request> setStylesInOneTransactionByColumns(List<List<GSheetCellStyle>> rangeData) {
        String sessionId = parent.generateNewSessionId();
        parent.openSessionIfRequired(sessionId);
        if (rangeData != null && !rangeData.isEmpty()) {
            int i = 0;
            for (List<GSheetCellStyle> currentColumnData : rangeData) {
                if (currentColumnData != null && !currentColumnData.isEmpty()) {
                    Column column = new Column(this, i);
                    requests.addAll(column.setStylesInOneTransaction(currentColumnData));
                    i++;
                }
            }
        }
        parent.closeSessionIfRequired(sessionId, requests);
        return requests;
    }

    public List<List<Object>> getValues() {
        return getRange(getFirstRowIndex(), getFirstColumnIndex(), getLastRowIndex(), getLastColumnIndex(), Object.class);
    }

    public void setValues(List<List<?>> values) {
        putRange(0, 0, values);
    }

    public List<List<Object>> getRange(String startRef, String endRef) {
        CellRef sRef = new CellRef(startRef);
        CellRef eRef = new CellRef(endRef);
        return getRange(sRef.getRow(), sRef.getCol(), eRef.getRow(), eRef.getCol(), Object.class);
    }

    public <T> List<List<T>> getRange(int startRow, int startCol, int endRow, int endCol, Class<T> valueType) {
        List<List<T>> data = new ArrayList<>();

        if (startRow < 0 || startCol < 0 || endRow < 0 || endCol < 0) {
            return data;
        }

        int r1 = Math.min(startRow, endRow);
        int r2 = Math.max(startRow, endRow);
        int c1 = Math.min(startCol, endCol);
        int c2 = Math.max(startCol, endCol);

        for (int row = r1; row <= r2; row++) {
            List<T> rowList = new ArrayList<>();
            for (int col = c1; col <= c2; col++) {
                rowList.add(getValue(row, col, valueType));
            }
            data.add(rowList);
        }
        return data;
    }

    public void putRange(String startRef, List<?> data) {
        CellRef sRef = new CellRef(startRef);
        putRange(sRef.getRow(), sRef.getCol(), data);
    }

    public void putRange(int startRow, int startCol, List<?> data) {
        if (data != null && data.size() > 0) {
            if (!(data.get(0) instanceof List)) {
                data = Collections.singletonList(data);
            }
            int rowIndex = startRow;
            for (Object rowList : data) {
                if (rowList instanceof List) {
                    Row row = getRow(rowIndex);
                    if (row == null) {
                        row = createRow(rowIndex);
                    }
                    row.putRange(startCol, (List<?>) rowList);
                    rowIndex++;
                }
            }
        }
    }

    /**
     * Merges cells range of this sheet. The range is defined by given top row, left column, bottom row
     * and right column indexes.
     * <p>
     * <b>NOTICE:</b> If range intersects with an existing merged regions on this sheet all these regions will
     * be unmerged at first.
     *
     * @param startRow 0-based index of top row of the range.
     * @param startCol 0-based index of left column of the range.
     * @param endRow   0-based index of bottom row of the range.
     * @param endCol   0-based index of right column of the range.
     * @return top-left cell of merged region that represents it.
     * @throws IllegalArgumentException if range contains fewer than 2 cells
     */

    // TODO Is it supported in sheets api?
    public Cell mergeCells(int startRow, int startCol, int endRow, int endCol) {
        /* unmergeCells(startRow, startCol, endRow, endCol);
        CellRangeAddress region = new CellRangeAddress(startRow, endRow, startCol, endCol);
        int regionIndex = getPoiSheet().addMergedRegion(region);
        if (regionIndex >= 0) {
            POIElementsCache.addMergedRegion(documentId, sheetIndex, regionIndex, region);
            Cell topLeftCell = new Cell(this, region.getFirstRow(), region.getFirstColumn());
            topLeftCell.getStyle().apply();
            return topLeftCell;
        }*/
        return null;
    }

    public Row getRow(String rowRef) {
        return getRow(new CellRef(rowRef).getRow());
    }

    public Row getRow(int rowIndex) {
        if (rowIndex >= 0) {
            List<GridData> gridData = getGSheet().getData();
            if (gridData != null) {
                List<RowData> rowData = getGSheet().getData().get(0).getRowData();
                if (rowData != null && rowData.size() > rowIndex) {
                    RowData row = rowData.get(rowIndex);
                    return row != null ? new Row(this, rowIndex) : null;
                }
            }
        }
        return null;
    }

    public Row findRow(String... values) {
        return findRow(MatchMethod.EXACT, values);
    }

    public Row findRow(MatchMethod matchMethod, String... values) {
        if (matchMethod == null) {
            matchMethod = MatchMethod.EXACT;
        }
        for (Row row : this) {
            boolean matchesFound = false;
            for (String key : values) {
                matchesFound = false;
                for (Cell cell : row) {
                    matchesFound = matchMethod.match(cell.getValue(String.class), key);
                    if (matchesFound) {
                        break;
                    }
                }
                if (!matchesFound) {
                    break;
                }
            }

            if (matchesFound) {
                return row;
            }
        }
        return null;
    }

    public Row createRow(int rowIndex) {
        List<RowData> rowDataList =  getGSheet().getData().get(0).getRowData();
        createEmptyRows(rowIndex - rowDataList.size());
        rowDataList.add(rowIndex, new RowData());
        return new Row(this, rowIndex);
    }

    public void insertRows(InsertMethod method, String startCellRef, List<?> data) {
        CellRef ref = new CellRef(startCellRef);
        insertRows(method, ref.getRow(), ref.getCol(), data);
    }

    public void insertRows(InsertMethod method, int rowPos, int startCol, List<?> data) {
        if (rowPos < 0 || startCol < 0 || data == null || data.isEmpty()) {
            return;
        }

        int rowIndex = method == null || method == InsertMethod.BEFORE ? rowPos : rowPos + 1;
        if (rowIndex > -1 && rowIndex <= getLastRowIndex()) {
            putRange(rowIndex, startCol, data);

        } else {
            if (!(data.get(0) instanceof List)) {
                data = Collections.singletonList(data);
            }
            shiftRows(rowIndex, data.size());
            putRange(rowIndex, startCol, data);
        }
    }

    public void removeRow(String rowRef) {
        removeRow(new CellRef(rowRef).getRow());
    }

    public void removeRow(Row row) {
        removeRow(row.getIndex());
    }

    public void removeRow(int rowIndex) {
        int lastRowIndex = getLastRowIndex();
        if (rowIndex < 0 || rowIndex > lastRowIndex) {
            return;
        }
        if (rowIndex == lastRowIndex) {
            com.google.api.services.sheets.v4.model.Sheet sheet = getGSheet();
            RowData row = sheet.getData().get(0).getRowData().get(rowIndex);
            if (row != null) {
                sheet.getData().get(0).getRowData().remove(row);
            }
        } else {
            shiftRows(rowIndex + 1, -1);
        }
    }

    public void cleanRow(String rowRef) {
        cleanRow(new CellRef(rowRef).getRow());
    }

    public void cleanRow(Row row) {
        cleanRow(row.getIndex());
    }

    public void cleanRow(int rowIndex) {
        RowData row = getGSheet().getData().get(0).getRowData().get(rowIndex);
        if (row != null) {
            row.clear();
        }
    }

    public int getFirstRowIndex() {
        return getGSheet().getData().get(0).getStartRow();
    }

    //is this correct?
    public int getLastRowIndex() {
        GridData data = getGSheet().getData().get(0);
        return getFirstRowIndex() + data.getRowData().size() - 1;
    }

    public Column getColumn(String colRef) {
        return getColumn(new CellRef(colRef).getCol());
    }

    public Column getColumn(int colIndex) {
        return colIndex >= 0 ? new Column(this, colIndex) : null;
    }

    public void addColumn(List<?> values) {
        addColumn(0, values);
    }

    public void addColumn(String startRowRef, List<?> values) {
        addColumn(new CellRef(startRowRef).getRow(), values);
    }

    public void addColumn(int startRow, List<?> values) {
        List<List<?>> columnData = values.stream().map(Collections::singletonList).collect(Collectors.toList());
        putRange(startRow, getLastColumnIndex() + 1, columnData);
    }

    public void insertColumn(InsertMethod method, String columnRef, String startRowRef, List<?> data) {
        CellRef cRef = new CellRef(columnRef);
        CellRef srRef = new CellRef(startRowRef);
        insertColumn(method, cRef.getCol(), srRef.getRow(), data);
    }

    public void insertColumn(InsertMethod method, int columnPos, int startRow, List<?> values) {
        if (columnPos < 0 || startRow < 0 || values == null || values.isEmpty()) {
            return;
        }

        int columnIndex = method == null || method == InsertMethod.BEFORE ? columnPos : columnPos + 1;
        List<List<?>> columnData = values.stream().map(Collections::singletonList).collect(Collectors.toList());

        if (columnIndex <= getLastColumnIndex()) {
            // getParentSpreadsheet().runScript(new ColumnInsert(new CellRef(getName(), -1, columnIndex)));
        }
        putRange(startRow, columnIndex, columnData);
    }

    public void moveColumn(String columnToMoveRef, InsertMethod method, String toPositionRef) {
        moveColumn(new CellRef(columnToMoveRef).getCol(), method, new CellRef(toPositionRef).getCol());
    }

    public void moveColumn(String columnToMoveRef, InsertMethod method, int toPositionIndex) {
        moveColumn(new CellRef(columnToMoveRef).getCol(), method, toPositionIndex);
    }

    public void moveColumn(int columnToMoveIndex, InsertMethod method, String toPositionRef) {
        moveColumn(columnToMoveIndex, method, new CellRef(toPositionRef).getCol());
    }

    public void moveColumn(int columnToMoveIndex, InsertMethod method, int toPositionIndex) {
        if (columnToMoveIndex < 0 || columnToMoveIndex > getLastColumnIndex() || toPositionIndex < 0) {
            return;
        }
        int pos = method == null || method == InsertMethod.BEFORE ? toPositionIndex : toPositionIndex + 1;
        if (pos != columnToMoveIndex) {
            CellRange columnsRange = new CellRange(getName(), -1, columnToMoveIndex, -1, columnToMoveIndex);
            //getGSheet().runScript(new ColumnsMove(columnsRange, new CellRef(-1, pos)));
        }
    }

    public void removeColumn(String colRef) {
        removeColumn(new CellRef(colRef).getCol());
    }

    public void removeColumn(Column column) {
        removeColumn(column.getIndex());
    }

    public void removeColumn(int colIndex) {
        int lastColumnIndex = getLastColumnIndex();
        if (colIndex < 0 || colIndex > lastColumnIndex) {
            return;
        }
        if (colIndex == lastColumnIndex) {
            cleanColumn(colIndex);
        } else {
            CellRange columnsRange = new CellRange(getName(), -1, colIndex, -1, colIndex);
            //scripts??
            // getGSheet().runScript(new ColumnsDelete(columnsRange));
        }
    }

    public void cleanColumn(String colRef) {
        cleanColumn(new CellRef(colRef).getCol());
    }

    public void cleanColumn(Column column) {
        cleanColumn(column.getIndex());
    }

    public void cleanColumn(int colIndex) {
        for (RowData row : getGSheet().getData().get(0).getRowData()) {
            if (row != null) {
                CellData cell = row.getValues().get(colIndex);
                if (cell != null) {
                    row.remove(cell);
                }
            }
        }
    }

    public void setColumnWidth(String colRef, int width) {
        setColumnWidth(new CellRef(colRef).getCol(), width);
    }

    public void setColumnWidth(int columnIndex, int width) {
        if (width > 255) {
            throw new IllegalArgumentException("Column width cannot be more than 255.");
        }
        getGSheet().getData().get(0).getColumnMetadata().get(columnIndex).setPixelSize(width);
        // why *256 getGSheet().setColumnWidth(columnIndex, width * 256);
    }

    public int getFirstColumnIndex() {
        com.google.api.services.sheets.v4.model.Sheet sheet = getGSheet();
        int firstColIndex = -1;
        int firstRowNum = sheet.getData().get(0).getStartRow();
        if (firstRowNum >= 0) {
            firstColIndex = Integer.MAX_VALUE;
            for (RowData row : sheet.getData().get(0).getRowData()) {
                // ?? firstColIndex = Math.min(firstColIndex, row.getFirstCellNum());
            }
        }
        return sheet.getData().get(0).getStartColumn();
        //return firstColIndex;
    }

    public int getLastColumnIndex() {
        com.google.api.services.sheets.v4.model.Sheet sheet = getGSheet();
        int lastColIndex = -1;
        int firstRowNum = sheet.getData().get(0).getStartRow();
        int firstColIndex = sheet.getData().get(0).getStartColumn();
        if (firstRowNum >= 0) {
            for (RowData row : sheet.getData().get(0).getRowData()) {
                //?? getlastrow index return last el?
                lastColIndex = Math.max(lastColIndex, firstColIndex + row.size() - 1);
            }
        }
        return lastColIndex;
    }

//    public <T> org.apache.poi.ss.usermodel.Table<T> getTable(String topLeftCellRef, Class<T> recordType) {
//        CellRef ref = new CellRef(topLeftCellRef);
//        return getTable(ref.getRow(), ref.getCol(), recordType);
//    }
//
//    public <T> org.apache.poi.ss.usermodel.Table<T> getTable(int headerTopRow, int headerLeftCol, Class<T> recordType) {
//        return new org.apache.poi.ss.usermodel.Table<T>(this, headerTopRow, headerLeftCol, headerTopRow, getLastColumnIndex(), recordType);
//    }
//
//    public <T> org.apache.poi.ss.usermodel.Table<T> getTable(String headerTopLeftCellRef, String headerBottomRightCellRef, Class<T> recordType) {
//        CellRef tlRef = new CellRef(headerTopLeftCellRef);
//        CellRef brRef = new CellRef(headerBottomRightCellRef);
//        return getTable(tlRef.getRow(), tlRef.getCol(), brRef.getRow(), brRef.getCol(), recordType);
//    }
//
//    public <T> org.apache.poi.ss.usermodel.Table<T> getTable(int headerTopRow, int headerLeftCol,
//                                                             int headerBottomRow, int headerRightCol, Class<T> recordType) {
//        return new org.apache.poi.ss.usermodel.Table<T>(this, headerTopRow, headerLeftCol, headerBottomRow, headerRightCol, recordType);
//    }
//
//    /**
//     * lookup table on the sheet with specified keywords in header.
//     *
//     * @param recordType - class instance of related records
//     * @param keywords   - keywords to localize table header
//     * @return instance of Table or <code>null</code> if nothing was found.
//     */
//    public <T> org.apache.poi.ss.usermodel.Table<T> findTable(Class<T> recordType, String... keywords) {
//        return findTable(recordType, MatchMethod.EXACT, keywords);
//    }
//
//    /**
//     * lookup table on the sheet with specified keywords in header.
//     *
//     * @param recordType  - class instance of related records
//     * @param matchMethod - method of matching keywords with table column names
//     * @param keywords    - keywords to localize table header
//     * @return instance of Table or <code>null</code> if nothing was found.
//     */
//    public <T> org.apache.poi.ss.usermodel.Table<T> findTable(Class<T> recordType, MatchMethod matchMethod, String... keywords) {
//        if (matchMethod == null) {
//            matchMethod = MatchMethod.EXACT;
//        }
//        Row headerRow = findRow(matchMethod, keywords);
//        if (headerRow != null) {
//            CellRef headerRef = headerRow.getReference();
//            return getTable(headerRef.getRow(), headerRef.getCol(), recordType);
//        }
//        return null;
//    }

//    public <T> org.apache.poi.ss.usermodel.Table<T> insertTable(List<T> records) {
//        return insertTable(0, 0, records);
//    }
//
//    public <T> org.apache.poi.ss.usermodel.Table<T> insertTable(String topLeftCellRef, List<T> records) {
//        CellRef ref = new CellRef(topLeftCellRef);
//        return insertTable(ref.getRow(), ref.getCol(), records);
//    }

//    public <T> org.apache.poi.ss.usermodel.Table<T> insertTable(int startRow, int startCol, List<T> records) {
//        return startRow >= 0 && startCol >= 0 && records != null && records.size() > 0
//                ? new Table<T>(this, startRow, startCol, records)
//                : null;
//    }

    @Override
    public Iterator<Row> iterator() {
        return new RowIterator(getGSheet());
    }

    public com.google.api.services.sheets.v4.model.Sheet getGSheet() {
        com.google.api.services.sheets.v4.model.Sheet sheet = GSpreadsheetDocumentElementsCache.getGSheet(parent.getId(), sheetIndex);
        if (sheet.getData() == null) {
            sheet.setData(new ArrayList<>());
            sheet.getData().add(new GridData()
                    .setStartColumn(0)
                    .setStartRow(0)
                    .setRowData(new ArrayList<>()));
        }
        return sheet;
    }

    private void shiftRows(int startRow, int rowsCount) {
        com.google.api.services.sheets.v4.model.Sheet sheet = getGSheet();
        int endRow = sheet.getData().get(0).getRowData().size() - 1;

        if (startRow < 0 || startRow > endRow) {
            return;
        }

        ///??
        //????
        // sheet.shiftRows(startRow, endRow, rowsCount);

        //Rows have been shifted and their positions changed. We need to cleanup
        // caches to get actual poi elements.
        //GSheetElementsCache.clearRowsAndCellsCache(parentSpreadsheet.getId());

        // Shift data validation ranges separately since by default shifting of rows
        // doesn't affect position of data validation

        /// ????
//        List<? extends DataValidation> dataValidations = sheet.getData().get(0).getRowData();
//
//        try {
//            //Cleanup all data validations
//            if (poiSheet instanceof XSSFSheet) {
//                ((XSSFSheet) poiSheet).getCTWorksheet().unsetDataValidations();
//            } else if (poiSheet instanceof SXSSFSheet) {
//                XSSFSheet xssfSheet = TypeUtils.getFieldValue(poiSheet, "_sh");
//                xssfSheet.getCTWorksheet().unsetDataValidations();
//            } else if (poiSheet instanceof HSSFSheet) {
//                TypeUtils.setFieldValue(((HSSFSheet) poiSheet).getSheet(), "_dataValidityTable", null);
//            }
//        } catch (Exception e) {
//            // do nothing
//        }
//
//        for (DataValidation dv : dataValidations) {
//            CellRangeAddressList regions = dv.getRegions();
//            for (int i = 0; i < regions.countRanges(); i++) {
//                CellRangeAddress dvRegion = regions.getCellRangeAddress(i);
//                if (dvRegion.getFirstRow() >= startRow) {
//                    dvRegion.setFirstRow(dvRegion.getFirstRow() + rowsCount);
//                }
//                if (dvRegion.getLastRow() >= startRow) {
//                    dvRegion.setLastRow(dvRegion.getLastRow() + rowsCount);
//                }
//            }
//            poiSheet.addValidationData(poiSheet.getDataValidationHelper().createValidation(dv.getValidationConstraint(), dv.getRegions()));
//        }
    }

    private void createEmptyRows(int number) {
        List<RowData> rowDataList = getGSheet().getData().get(0).getRowData();
        for (int i = 0; i < number; i++) {
            rowDataList.add(new RowData());
        }
    }

    private class RowIterator implements Iterator<Row> {

        private com.google.api.services.sheets.v4.model.Sheet sheet;
        private int index = 0;
        private int rowsCount;

        public RowIterator(com.google.api.services.sheets.v4.model.Sheet sheet) {
            this.sheet = sheet;
            this.rowsCount = sheet.getData().get(0).getRowData().size();
        }

        @Override
        public boolean hasNext() {
            if (index < rowsCount) {
                RowData nextRow = sheet.getData().get(0).getRowData().get(index);
                while (nextRow == null && index + 1 < rowsCount) {
                    nextRow = sheet.getData().get(0).getRowData().get(++index);
                }
                return nextRow != null;
            }
            return false;
        }

        @Override
        public Row next() {
            return new Row(Sheet.this, index++);
        }
    }


    public <T> Table<T> insertTable(List<T> records) throws IOException {
        return insertTable(0, 0, records);
    }

    public <T> Table<T> insertTable(String topLeftCellRef, List<T> records) throws IOException {
        CellRef ref = new CellRef(topLeftCellRef);
        return insertTable(ref.getRow(), ref.getCol(), records);
    }

    public <T> Table<T> insertTable(int startRow, int startCol, List<T> records) throws IOException {
        return startRow >= 0 && startCol >= 0 && records != null && records.size() > 0
                ? new Table<T>(this, startRow, startCol, records)
                : null;
    }

}<|MERGE_RESOLUTION|>--- conflicted
+++ resolved
@@ -4,12 +4,6 @@
 import eu.ibagroup.easyrpa.openframework.googlesheets.constants.InsertMethod;
 import eu.ibagroup.easyrpa.openframework.googlesheets.constants.MatchMethod;
 import eu.ibagroup.easyrpa.openframework.googlesheets.exceptions.SheetNameAlreadyExist;
-<<<<<<< HEAD
-import eu.ibagroup.easyrpa.openframework.googlesheets.internal.GSpreadsheetDocumentElementsCache;
-=======
-import eu.ibagroup.easyrpa.openframework.googlesheets.internal.GSheetElementsCache;
-import org.apache.poi.ss.util.CellRangeAddress;
->>>>>>> cdeb12ea
 
 import java.io.IOException;
 import java.util.ArrayList;
@@ -27,16 +21,21 @@
     private List<Request> requests = new ArrayList<>();
 
 
-    protected Sheet(SpreadsheetDocument parent, int sheetIndex) {
+    public Sheet(SpreadsheetDocument parent, int sheetIndex) {
         this.sheetIndex = sheetIndex;
         this.parent = parent;
     }
 
+    public Sheet(SpreadsheetDocument parent) {
+        this.parent = parent;
+    }
+
     public String getName() {
-        return getGSheet().getProperties().getTitle();
+        return getGSheet().getProperties().getTitle();// посмотреть в какой момент добавлять в кэш
     }
 
     public int getId() {
+        //return googleSheet.getProperties().getSheetId();
         return getGSheet().getProperties().getSheetId();
     }
 
@@ -236,7 +235,7 @@
     }
 
     public List<List<Object>> getValues() {
-        return getRange(getFirstRowIndex(), getFirstColumnIndex(), getLastRowIndex(), getLastColumnIndex(), Object.class);
+        return getRange(getFirstRowIndex(), getFirstColumnIndex(), getLastRowIndex(), getLastColumnIndex());
     }
 
     public void setValues(List<List<?>> values) {
@@ -246,11 +245,11 @@
     public List<List<Object>> getRange(String startRef, String endRef) {
         CellRef sRef = new CellRef(startRef);
         CellRef eRef = new CellRef(endRef);
-        return getRange(sRef.getRow(), sRef.getCol(), eRef.getRow(), eRef.getCol(), Object.class);
-    }
-
-    public <T> List<List<T>> getRange(int startRow, int startCol, int endRow, int endCol, Class<T> valueType) {
-        List<List<T>> data = new ArrayList<>();
+        return getRange(sRef.getRow(), sRef.getCol(), eRef.getRow(), eRef.getCol());
+    }
+
+    public List<List<Object>> getRange(int startRow, int startCol, int endRow, int endCol) {
+        List<List<Object>> data = new ArrayList<>();
 
         if (startRow < 0 || startCol < 0 || endRow < 0 || endCol < 0) {
             return data;
@@ -262,9 +261,9 @@
         int c2 = Math.max(startCol, endCol);
 
         for (int row = r1; row <= r2; row++) {
-            List<T> rowList = new ArrayList<>();
+            List<Object> rowList = new ArrayList<>();
             for (int col = c1; col <= c2; col++) {
-                rowList.add(getValue(row, col, valueType));
+                rowList.add(getValue(row, col));
             }
             data.add(rowList);
         }
@@ -295,48 +294,16 @@
         }
     }
 
-    /**
-     * Merges cells range of this sheet. The range is defined by given top row, left column, bottom row
-     * and right column indexes.
-     * <p>
-     * <b>NOTICE:</b> If range intersects with an existing merged regions on this sheet all these regions will
-     * be unmerged at first.
-     *
-     * @param startRow 0-based index of top row of the range.
-     * @param startCol 0-based index of left column of the range.
-     * @param endRow   0-based index of bottom row of the range.
-     * @param endCol   0-based index of right column of the range.
-     * @return top-left cell of merged region that represents it.
-     * @throws IllegalArgumentException if range contains fewer than 2 cells
-     */
-
-    // TODO Is it supported in sheets api?
-    public Cell mergeCells(int startRow, int startCol, int endRow, int endCol) {
-        /* unmergeCells(startRow, startCol, endRow, endCol);
-        CellRangeAddress region = new CellRangeAddress(startRow, endRow, startCol, endCol);
-        int regionIndex = getPoiSheet().addMergedRegion(region);
-        if (regionIndex >= 0) {
-            POIElementsCache.addMergedRegion(documentId, sheetIndex, regionIndex, region);
-            Cell topLeftCell = new Cell(this, region.getFirstRow(), region.getFirstColumn());
-            topLeftCell.getStyle().apply();
-            return topLeftCell;
-        }*/
-        return null;
-    }
-
     public Row getRow(String rowRef) {
         return getRow(new CellRef(rowRef).getRow());
     }
 
     public Row getRow(int rowIndex) {
         if (rowIndex >= 0) {
-            List<GridData> gridData = getGSheet().getData();
-            if (gridData != null) {
-                List<RowData> rowData = getGSheet().getData().get(0).getRowData();
-                if (rowData != null && rowData.size() > rowIndex) {
-                    RowData row = rowData.get(rowIndex);
-                    return row != null ? new Row(this, rowIndex) : null;
-                }
+            List<RowData> rowData = getGSheet().getData().get(0).getRowData();
+            if (rowData != null) {
+                RowData row = rowData.get(rowIndex);
+                return row != null ? new Row(this, rowIndex) : null;
             }
         }
         return null;
@@ -373,9 +340,8 @@
     }
 
     public Row createRow(int rowIndex) {
-        List<RowData> rowDataList =  getGSheet().getData().get(0).getRowData();
-        createEmptyRows(rowIndex - rowDataList.size());
-        rowDataList.add(rowIndex, new RowData());
+        //TODO investigate how to create Row if getGSheet().getData().get(0).getRowData() returns null
+        getGSheet().getData().get(0).getRowData().add(rowIndex, new RowData());
         return new Row(this, rowIndex);
     }
 
@@ -390,7 +356,7 @@
         }
 
         int rowIndex = method == null || method == InsertMethod.BEFORE ? rowPos : rowPos + 1;
-        if (rowIndex > -1 && rowIndex <= getLastRowIndex()) {
+        if (rowIndex > -1/*TODO change getLastRowIndex()*/) {
             putRange(rowIndex, startCol, data);
 
         } else {
@@ -730,13 +696,6 @@
 //        }
     }
 
-    private void createEmptyRows(int number) {
-        List<RowData> rowDataList = getGSheet().getData().get(0).getRowData();
-        for (int i = 0; i < number; i++) {
-            rowDataList.add(new RowData());
-        }
-    }
-
     private class RowIterator implements Iterator<Row> {
 
         private com.google.api.services.sheets.v4.model.Sheet sheet;
