--- conflicted
+++ resolved
@@ -13,6 +13,7 @@
 import eu.ibagroup.easyrpa.openframework.google.drive.model.GFileType;
 import eu.ibagroup.easyrpa.openframework.google.drive.service.GoogleDriveService;
 import eu.ibagroup.easyrpa.openframework.google.services.AuthorizationPerformer;
+import eu.ibagroup.easyrpa.openframework.google.services.GoogleAuth;
 import eu.ibagroup.easyrpa.openframework.google.services.GoogleServicesProvider;
 
 import javax.inject.Inject;
@@ -413,16 +414,6 @@
         return Optional.empty();
     }
 
-<<<<<<< HEAD
-    /**
-     * Upload given file to My Drive.
-     *
-     * @param file the abstract pathname for the named file.
-     * @return wrapper <code>Optional.of(GFile))</code> for created file.
-     * @throws GoogleDriveException in case of any error occurs in request, see Drive API reference <a href="https://developers.google.com/drive/api/v3/handle-errors">Resolve errors</a>
-     * @see Drive API reference <a href="https://developers.google.com/drive/api/v3/create-file">Create file</a> for more details.
-     */
-=======
     public Optional<GFileInfo> copy(GFileInfo source, String nameOfCopy) {
         if (source != null && nameOfCopy != null) {
             initService();
@@ -431,7 +422,14 @@
         return Optional.empty();
     }
 
->>>>>>> 05edd98b
+    /**
+     * Upload given file to My Drive.
+     *
+     * @param file the abstract pathname for the named file.
+     * @return wrapper <code>Optional.of(GFile))</code> for created file.
+     * @throws GoogleDriveException in case of any error occurs in request, see Drive API reference <a href="https://developers.google.com/drive/api/v3/handle-errors">Resolve errors</a>
+     * @see Drive API reference <a href="https://developers.google.com/drive/api/v3/create-file">Create file</a> for more details.
+     */
     public Optional<GFile> createFile(File file) {
         return createFile(file, null);
     }
@@ -535,7 +533,6 @@
         return Optional.empty();
     }
 
-<<<<<<< HEAD
     /**
      * Create a folder with given name under My Drive directory.
      *
@@ -546,10 +543,6 @@
      * @throws GoogleDriveException in case of any error occurs in request, see Drive API reference <a href="https://developers.google.com/drive/api/v3/handle-errors">Resolve errors</a>
      * @see Drive API reference <a href="https://developers.google.com/drive/api/v3/create-file">Create file</a> for more details.
      */
-=======
-
-
->>>>>>> 05edd98b
     public Optional<GFileInfo> createFolder(String folderName) {
         return createFolder(folderName, null);
     }
