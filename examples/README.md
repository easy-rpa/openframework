# EasyRPA Open Framework Examples

 [Email](#email)  
 [Excel](#excel)  
 [CSV](#csv)  
 [Google Drive](#google-drive)  
 [Google Sheets](#google-sheets)  
 [Database](#database)  
 
## Email

- [Sending of simple email message](email/simple-message-sending)

- [Sending of message with attachments](email/message-sending-with-attachments)

- [Creating of message based on FreeMarker template](email/template-based-message-creating)

- [Reading messages from inbox](email/inbox-messages-listing)

- [Searching of messages based on specified condition](email/messages-searching)

- [Waiting of message based on specified condition](email/message-waiting)

- [Reading of attached files](email/attachments-reading)

- [Mailbox messages manipulating](email/messages-manipulating) 
    * Forward message
    * Reply on message
    * Mark messages as Read/Unread    
    * Delete message   
    
- [Getting a list of existing mailbox folders](email/folders-listing)

- [Mailbox folders manipulating](email/folders-manipulating)
    * Create new folder
    * Rename folder
    * Delete folder
    
- [TODO] Work with Outlook (email/work-with-outlook)

- [TODO] Work with GMail (email/work-with-gmail)

- [TODO] Work with Exchange Server (email/work-with-exchange)

- [TODO] Work with Lotus Notes (email/work-with-lotus)

## Excel

 - [Creating of new Excel file](excel/excel-file-creating)
 
 - [Reading data from given GSheet](excel/GSheet-data-reading)
    * Read as range of data
    * Read as list of records    

 - [Editing of existing Excel file](excel/excel-file-editing) 
     * Edit cells
     * Edit records   
 
<<<<<<< HEAD
 - [Copying of GSheet from one Excel file to another](excel/sheets-copying)    
=======
 - [Working with large Excel files](excel/working-with-large-files)
     * Read records   
     * Edit records
 
 - [Copying of sheet from one Excel file to another](excel/sheets-copying)    
>>>>>>> 439b0ca2
 
 - [Sheets manipulating](excel/sheets-manipulating)
    * List existing sheets
    * Activate GSheet
    * Rename GSheet
    * Move GSheet
    * Clone GSheet
    * Delete GSheet 
    
 - [Working with GSheet rows](excel/working-with-rows)
    * Lookup and edit rows
    * Insert new rows
    * Delete rows
  
 - [Working with GSheet columns](excel/working-with-columns)
    * Read column cells
    * Add/insert new columns
    * Move columns
    * Delete columns
    * Sort table columns 
    * Filter table columns 
    
 - [Working with formulas](excel/working-with-formulas)
    * Edit cell's formulas
    * Evaluating of cell's formulas
    * Evaluating of cell's formulas with links to external Excel files
    
 - [Working with merged cells](excel/working-with-merged-cells)
    * Read value from merged cells
    * Merge/unmerge cells 
    
 - [Working with pivot tables](excel/working-with-pivot-tables)
    * Create pivot table
    * Read pivot table 
    * Update pivot table
        
 - [Changing cells style (fonts, colors etc.)](excel/cell-style-changing)
 
 - [Inserting image to GSheet](excel/image-inserting)
 
 - [Exporting Excel file to PDF](excel/export-to-pdf)
 
 - [Running of macros](excel/macros-running)
 
 - [Running of custom VB script](excel/custom-vbs-running)
 
## CSV

 - Reading data from CSV file (csv/csv-file-reading)
 
 - Writing data to CSV file (csv/csv-file-writing)
    
## Google Drive

 - [Getting a list of all files in the selected directory](google-drive/getting-files)
 - [Files manipulations](google-drive/files-manipulations)
   * Create file
   * Delete file
   * Upload file
   * Rename file
 - [Moving file from one directory to another](google-drive/file-moving)
 - [Folders manipulations](google-drive/folders-manipulations)
    * Create folder
    * Rename folder
    * Delete folder
 - [Getting information about selected file/directory](google-drive/file-dir-info)
 - [Creating Google Sheet](google-drive/google-GSheet-creating)

## Google Sheets

 - Downloading a spreadsheet as an XLSX or PDF file (sheets/spreadsheet-downloading)
 - Sheet manipulations (sheets/GSheet-manipulation)
    * Create GSheet
    * Delete GSheet
    * Rename GSheet
    * Clone GSheet
    * Activate GSheet
    * Get list of all sheets
 - Working with GSheet rows (sheets/working-with-rows)
     * Lookup and edit rows
     * Add/insert new rows
     * Delete rows
 - Working with GSheet columns (sheets/working-with-columns)
   * Read column cells
   * Add/insert new columns
   * Move columns
   * Delete columns
   * Filter columns
 - Working with cells (sheets/working-with-cells)
    * Read cell formula
    * Read cell value
    * Change cell formula
    * Recalculation cell formula
 - Working with data range (sheets/working-with-data-range)
    * Reading a range of data
    * Adding data range on GSheet
    * Removing data range from GSheet
 
## Database
  
  **Implemented actions:**
  - [Connect to DB](database/mysql-query)
  - [Disconnect from DB](database/mysql-query)
  - [Execute an arbitrary SQL query](database/mysql-query)
  - Call stored procedure
  - Transactions support (Create / Commit / Rollback)
    
 **Supported databases:**
  - MySQL
  - PostgreSQL
  - Oracle
  - DB2
  - MS SQL Server<|MERGE_RESOLUTION|>--- conflicted
+++ resolved
@@ -48,7 +48,7 @@
 
  - [Creating of new Excel file](excel/excel-file-creating)
  
- - [Reading data from given GSheet](excel/GSheet-data-reading)
+ - [Reading data from given sheet](excel/sheet-data-reading)
     * Read as range of data
     * Read as list of records    
 
@@ -56,30 +56,26 @@
      * Edit cells
      * Edit records   
  
-<<<<<<< HEAD
- - [Copying of GSheet from one Excel file to another](excel/sheets-copying)    
-=======
  - [Working with large Excel files](excel/working-with-large-files)
      * Read records   
      * Edit records
  
  - [Copying of sheet from one Excel file to another](excel/sheets-copying)    
->>>>>>> 439b0ca2
  
  - [Sheets manipulating](excel/sheets-manipulating)
     * List existing sheets
-    * Activate GSheet
-    * Rename GSheet
-    * Move GSheet
-    * Clone GSheet
-    * Delete GSheet 
+    * Activate sheet
+    * Rename sheet
+    * Move sheet
+    * Clone sheet
+    * Delete sheet 
     
- - [Working with GSheet rows](excel/working-with-rows)
+ - [Working with sheet rows](excel/working-with-rows)
     * Lookup and edit rows
     * Insert new rows
     * Delete rows
   
- - [Working with GSheet columns](excel/working-with-columns)
+ - [Working with sheet columns](excel/working-with-columns)
     * Read column cells
     * Add/insert new columns
     * Move columns
@@ -103,7 +99,7 @@
         
  - [Changing cells style (fonts, colors etc.)](excel/cell-style-changing)
  
- - [Inserting image to GSheet](excel/image-inserting)
+ - [Inserting image to sheet](excel/image-inserting)
  
  - [Exporting Excel file to PDF](excel/export-to-pdf)
  
@@ -131,23 +127,23 @@
     * Rename folder
     * Delete folder
  - [Getting information about selected file/directory](google-drive/file-dir-info)
- - [Creating Google Sheet](google-drive/google-GSheet-creating)
+ - [Creating Google Sheet](google-drive/google-sheet-creating)
 
 ## Google Sheets
 
  - Downloading a spreadsheet as an XLSX or PDF file (sheets/spreadsheet-downloading)
- - Sheet manipulations (sheets/GSheet-manipulation)
-    * Create GSheet
-    * Delete GSheet
-    * Rename GSheet
-    * Clone GSheet
-    * Activate GSheet
+ - Sheet manipulations (sheets/sheet-manipulation)
+    * Create sheet
+    * Delete sheet
+    * Rename sheet
+    * Clone sheet
+    * Activate sheet
     * Get list of all sheets
- - Working with GSheet rows (sheets/working-with-rows)
+ - Working with sheet rows (sheets/working-with-rows)
      * Lookup and edit rows
      * Add/insert new rows
      * Delete rows
- - Working with GSheet columns (sheets/working-with-columns)
+ - Working with sheet columns (sheets/working-with-columns)
    * Read column cells
    * Add/insert new columns
    * Move columns
@@ -160,8 +156,8 @@
     * Recalculation cell formula
  - Working with data range (sheets/working-with-data-range)
     * Reading a range of data
-    * Adding data range on GSheet
-    * Removing data range from GSheet
+    * Adding data range on sheet
+    * Removing data range from sheet
  
 ## Database
   
