--- conflicted
+++ resolved
@@ -3,6 +3,7 @@
 import eu.easyrpa.openframework.calendar.entity.HolidayEntity;
 import eu.easyrpa.openframework.calendar.repository.HolidayRepository;
 
+import java.time.DayOfWeek;
 import java.time.LocalDate;
 import java.util.*;
 import java.util.concurrent.atomic.AtomicBoolean;
@@ -14,17 +15,14 @@
     private final List<HolidayEntity> holidayEntities;
     private final List<HolidayEntity> otherHolidays;
     private final List<HolidayEntity> publicHolidays;
-    private final Calendar calendar;
 
     public BizCalendar(List<HolidayEntity> holidayEntities, HolidayRepository holidayRepository) {
         this.holidayEntities = holidayEntities;
-        calendar = new GregorianCalendar(Locale.forLanguageTag(holidayEntities.get(0).getRegion()));
-        otherHolidays = holidayRepository.findAllOtherHolidays_("*COMMON_DS_NAME*");
-        publicHolidays = holidayRepository.findAllPublicHolidays_("*COMMON_DS_NAME*");
+        this.otherHolidays = holidayRepository.findAllOtherHolidays_("*COMMON_DS_NAME*");
+        this.publicHolidays = holidayRepository.findAllPublicHolidays_("*COMMON_DS_NAME*");
     }
 
     public LocalDate addWorkingDays(LocalDate startDate, int numberOfWorkingDaysToAdd) {
-
         for (int i = 0; i < numberOfWorkingDaysToAdd; i++) {
             if (isWorkingDay(startDate)) {
                 startDate = startDate.plusDays(1);
@@ -60,7 +58,6 @@
         if (startDate.isAfter(endDate)) {
             return null;
         }
-<<<<<<< HEAD
 
         return findHolidaysInRange(publicHolidays, startDate, endDate);
     }
@@ -68,13 +65,14 @@
     public List<LocalDate> getWorkingDaysInRange(LocalDate startDate, LocalDate endDate) {
         List<LocalDate> result = new ArrayList<>();
 
-        while(!startDate.isEqual(endDate)) {
-            if(isWorkingDay(startDate)){
+        while (!startDate.isEqual(endDate)) {
+            if (isWorkingDay(startDate)) {
                 result.add(startDate);
                 startDate = startDate.plusDays(1);
             }
         }
         return result;
+
     }
 
     public boolean isOtherHoliday(LocalDate date) {
@@ -90,176 +88,25 @@
         for (HolidayEntity holiday : publicHolidays) {
             if (date.getMonthValue() == holiday.getMonth() && date.getDayOfMonth() == holiday.getDay()) {
                 return true;
-=======
-
-        return findHolidaysInRange(publicHolidays, startDate, endDate);
-    }
-
-    public List<LocalDate> getWorkingDaysInRange(LocalDate startDate, LocalDate endDate) {
-        List<LocalDate> result = new ArrayList<>();
-
-        while(!startDate.isEqual(endDate)) {
-            if(isWorkingDay(startDate)){
-                result.add(startDate);
-                startDate = startDate.plusDays(1);
-            }
-        }
-        return result;
-    }
-
-
-    //TODO: Simplify this method
-//    private List<HolidayEntity> findHolidaysInRange(List<HolidayEntity> holidayEntities, LocalDate startDate, LocalDate endDate) {
-//        List<HolidayEntity> result = new ArrayList<>();
-//        if (startDate.getYear() == endDate.getYear()) {
-//            for (HolidayEntity holiday : holidayEntities) {
-//                if (startDate.getMonthValue() == holiday.getMonth() && endDate.getMonthValue() == startDate.getMonthValue()) {
-//                    if (startDate.getDayOfMonth() < holiday.getDay() && endDate.getDayOfMonth() > holiday.getDay()) {
-//                        result.add(holiday);
-//                    }
-//                }
-//
-//                if (startDate.getMonthValue() == holiday.getMonth() && endDate.getMonthValue() != holiday.getMonth()) {
-//                    if (startDate.getDayOfMonth() < holiday.getDay()) {
-//                        result.add(holiday);
-//                    }
-//                }
-//
-//                if (endDate.getMonthValue() == holiday.getMonth() && startDate.getMonthValue() != holiday.getMonth()) {
-//                    if (endDate.getDayOfMonth() > holiday.getDay()) {
-//                        result.add(holiday);
-//                    }
-//                }
-//
-//                if (startDate.getMonthValue() < holiday.getMonth() && endDate.getMonthValue() > holiday.getMonth()) {
-//                    result.add(holiday);
-//                }
-//            }
-//        }
-//
-//        if (startDate.getYear() == endDate.getYear() + 1) {
-//            for (HolidayEntity holiday : holidayEntities) {
-//                if (startDate.getMonthValue() == holiday.getMonth() && endDate.getMonthValue() != holiday.getMonth()) {
-//                    if (startDate.getDayOfMonth() < holiday.getDay()) {
-//                        result.add(holiday);
-//                    }
-//                }
-//
-//                if (endDate.getMonthValue() == holiday.getMonth() && startDate.getMonthValue() != holiday.getMonth()) {
-//                    if (endDate.getDayOfMonth() > holiday.getDay()) {
-//                        result.add(holiday);
-//                    }
-//                }
-//
-//                if (startDate.getMonthValue() < holiday.getMonth() || endDate.getMonthValue() > holiday.getMonth()) {
-//                    result.add(holiday);
-//                }
-//            }
-//        }
-//        return result;
-//    }
-
-    private List<HolidayEntity> findHolidaysInRange(List<HolidayEntity> holidayEntities, LocalDate startDate, LocalDate endDate){
-        List<HolidayEntity> result = new ArrayList<>();
-
-        while(!startDate.isEqual(endDate)){
-            if(isOtherHoliday(startDate)){
-                for(HolidayEntity holidayEntity: holidayEntities){
-                    if(startDate.getMonthValue()==holidayEntity.getMonth() && startDate.getDayOfMonth() == holidayEntity.getDay()){
-                        result.add(holidayEntity);
-                        startDate =  startDate.plusDays(1);
-                    }
-                }
->>>>>>> 3229da47
             }
         }
         return false;
     }
 
-<<<<<<< HEAD
     public boolean isWeekend(LocalDate date) {
-        calendar.set(date.getYear(), date.getMonthValue() - 1, date.getDayOfMonth());
-        int dayOfWeek = calendar.get(Calendar.DAY_OF_WEEK);
-        return dayOfWeek != Calendar.SUNDAY && dayOfWeek != Calendar.SATURDAY;
-
+        return date.getDayOfWeek() != DayOfWeek.SUNDAY && date.getDayOfWeek() != DayOfWeek.SATURDAY;
     }
 
-    public boolean isWorkingDay(LocalDate date) {
-        calendar.set(date.getYear(), date.getMonthValue() - 1, date.getDayOfMonth());
-        int dayOfWeek = calendar.get(Calendar.DAY_OF_WEEK);
-        if (dayOfWeek == Calendar.SUNDAY || dayOfWeek == Calendar.SATURDAY) {
-            return false;
-        } else {
-            for (HolidayEntity holidayEntity : holidayEntities) {
-                if (holidayEntity.getMonth() == date.getMonthValue()
-                        && holidayEntity.getDay() == date.getDayOfMonth()) {
-                    return false;
-                }
-            }
-        }
-        return true;
-    }
 
-    //TODO: Simplify this method
-//    private List<HolidayEntity> findHolidaysInRange(List<HolidayEntity> holidayEntities, LocalDate startDate, LocalDate endDate) {
-//        List<HolidayEntity> result = new ArrayList<>();
-//        if (startDate.getYear() == endDate.getYear()) {
-//            for (HolidayEntity holiday : holidayEntities) {
-//                if (startDate.getMonthValue() == holiday.getMonth() && endDate.getMonthValue() == startDate.getMonthValue()) {
-//                    if (startDate.getDayOfMonth() < holiday.getDay() && endDate.getDayOfMonth() > holiday.getDay()) {
-//                        result.add(holiday);
-//                    }
-//                }
-//
-//                if (startDate.getMonthValue() == holiday.getMonth() && endDate.getMonthValue() != holiday.getMonth()) {
-//                    if (startDate.getDayOfMonth() < holiday.getDay()) {
-//                        result.add(holiday);
-//                    }
-//                }
-//
-//                if (endDate.getMonthValue() == holiday.getMonth() && startDate.getMonthValue() != holiday.getMonth()) {
-//                    if (endDate.getDayOfMonth() > holiday.getDay()) {
-//                        result.add(holiday);
-//                    }
-//                }
-//
-//                if (startDate.getMonthValue() < holiday.getMonth() && endDate.getMonthValue() > holiday.getMonth()) {
-//                    result.add(holiday);
-//                }
-//            }
-//        }
-//
-//        if (startDate.getYear() == endDate.getYear() + 1) {
-//            for (HolidayEntity holiday : holidayEntities) {
-//                if (startDate.getMonthValue() == holiday.getMonth() && endDate.getMonthValue() != holiday.getMonth()) {
-//                    if (startDate.getDayOfMonth() < holiday.getDay()) {
-//                        result.add(holiday);
-//                    }
-//                }
-//
-//                if (endDate.getMonthValue() == holiday.getMonth() && startDate.getMonthValue() != holiday.getMonth()) {
-//                    if (endDate.getDayOfMonth() > holiday.getDay()) {
-//                        result.add(holiday);
-//                    }
-//                }
-//
-//                if (startDate.getMonthValue() < holiday.getMonth() || endDate.getMonthValue() > holiday.getMonth()) {
-//                    result.add(holiday);
-//                }
-//            }
-//        }
-//        return result;
-//    }
-
-    private List<HolidayEntity> findHolidaysInRange(List<HolidayEntity> holidayEntities, LocalDate startDate, LocalDate endDate){
+    private List<HolidayEntity> findHolidaysInRange(List<HolidayEntity> holidayEntities, LocalDate startDate, LocalDate endDate) {
         List<HolidayEntity> result = new ArrayList<>();
 
-        while(!startDate.isEqual(endDate)){
-            if(isOtherHoliday(startDate)){
-                for(HolidayEntity holidayEntity: holidayEntities){
-                    if(startDate.getMonthValue()==holidayEntity.getMonth() && startDate.getDayOfMonth() == holidayEntity.getDay()){
+        while (!startDate.isEqual(endDate)) {
+            if (isOtherHoliday(startDate)) {
+                for (HolidayEntity holidayEntity : holidayEntities) {
+                    if (startDate.getMonthValue() == holidayEntity.getMonth() && startDate.getDayOfMonth() == holidayEntity.getDay()) {
                         result.add(holidayEntity);
-                      startDate =  startDate.plusDays(1);
+                        startDate = startDate.plusDays(1);
                     }
                 }
             }
@@ -268,57 +115,44 @@
         return result;
     }
 
-}
+//    public boolean isOtherHoliday(LocalDate date) {
+//        AtomicBoolean isOtherHoliday = new AtomicBoolean(false);
+//        holidayEntities.forEach(holidayEntity -> {
+//            if(holidayEntity.getMonth() == date.getMonthValue()
+//                    && holidayEntity.getDay() == date.getDayOfMonth()
+//                    && holidayEntity.isCustomHoliday()) {
+//                isOtherHoliday.set(true);
+//            }
+//        });
+//        return isOtherHoliday.get();
+//    }
 
-=======
-        return result;
-    }
-
-    public boolean isOtherHoliday(LocalDate date) {
-        AtomicBoolean isOtherHoliday = new AtomicBoolean(false);
-        holidayEntities.forEach(holidayEntity -> {
-            if(holidayEntity.getMonth() == date.getMonthValue()
-                    && holidayEntity.getDay() == date.getDayOfMonth()
-                    && holidayEntity.isCustomHoliday()) {
-                isOtherHoliday.set(true);
-            }
-        });
-        return isOtherHoliday.get();
-    }
-
-    public boolean isPublicHoliday(LocalDate date) {
-        AtomicBoolean isPublicHoliday = new AtomicBoolean(false);
-        if(!isOtherHoliday(date)) {
-            holidayEntities.forEach(holidayEntity -> {
-                if (holidayEntity.getMonth() == date.getMonthValue()
-                        && holidayEntity.getDay() == date.getDayOfMonth()) {
-                    isPublicHoliday.set(true);
-                }
-            });
-        }
-        return isPublicHoliday.get();
-    }
-
-    public boolean isWeekend(LocalDate date) {
-        calendar.set(date.getYear(), date.getMonthValue() - 1, date.getDayOfMonth());
-        int dayOfWeek = calendar.get(Calendar.DAY_OF_WEEK);
-        return dayOfWeek == Calendar.SUNDAY || dayOfWeek == Calendar.SATURDAY;
-
-    }
+//    public boolean isPublicHoliday(LocalDate date) {
+//        AtomicBoolean isPublicHoliday = new AtomicBoolean(false);
+//        if(!isOtherHoliday(date)) {
+//            holidayEntities.forEach(holidayEntity -> {
+//                if (holidayEntity.getMonth() == date.getMonthValue()
+//                        && holidayEntity.getDay() == date.getDayOfMonth()) {
+//                    isPublicHoliday.set(true);
+//                }
+//            });
+//        }
+//        return isPublicHoliday.get();
+//    }
 
     public boolean isWorkingDay(LocalDate date) {
-        if(isWeekend(date)) {
+        if (isWeekend(date)) {
             return false;
         } else {
             for (HolidayEntity holidayEntity : holidayEntities) {
-                if(holidayEntity.getMonth() == date.getMonthValue()
+                if (holidayEntity.getMonth() == date.getMonthValue()
                         && holidayEntity.getDay() == date.getDayOfMonth()) {
-                        if(holidayEntity.isSubstitute()) {
-                            LocalDate weekendDate = LocalDate.of(date.getYear(), date.getMonthValue() - 1, date.getDayOfMonth());
-                            while (!isWeekend(weekendDate)) {
-                                weekendDate = weekendDate.plusDays(1);
-                            }
+                    if (holidayEntity.isSubstitute()) {
+                        LocalDate weekendDate = LocalDate.of(date.getYear(), date.getMonthValue() , date.getDayOfMonth());
+                        while (!isWeekend(weekendDate)) {
+                            weekendDate = weekendDate.plusDays(1);
                         }
+                    }
                     return false;
                 }
             }
@@ -326,5 +160,4 @@
         return true;
     }
 
-}
->>>>>>> 3229da47
+}